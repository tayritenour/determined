import crypto from 'crypto';
import fs from 'fs';
import path from 'path';

import react from '@vitejs/plugin-react-swc';
import MagicString from 'magic-string';
import { Plugin, UserConfig } from 'vite';
import { defineConfig } from 'vitest/config'
import checker from 'vite-plugin-checker';
import tsconfigPaths from 'vite-tsconfig-paths';

import { cspHtml } from './src/shared/configs/vite-plugin-csp';

// want to fallback in case of empty string, hence no ??
const webpackProxyUrl = process.env.DET_WEBPACK_PROXY_URL || 'http://localhost:8080';

// https://github.com/swagger-api/swagger-codegen/issues/10027
const portableFetchFix = (): Plugin => ({
  name: 'fix-portable-fetch',
  transform: (source: string, id: string) => {
    if (id.endsWith('api-ts-sdk/api.ts')) {
      const newSource = new MagicString(source)
      newSource.replace(
        'import * as portableFetch from "portable-fetch"',
        'import portableFetch from "portable-fetch"',
      )
      return {
        code: newSource.toString(),
        map: newSource.generateMap(),
      };
    }
  },
});

const publicUrlBaseHref = (): Plugin => {
  let config: UserConfig;
  return {
    config(c) {
      config = c;
    },
    name: 'public-url-base-href',
    transformIndexHtml: {
      handler() {
        return config.base
          ? [
              {
                attrs: {
                  href: config.base,
                },
                tag: 'meta',
              },
            ]
          : [];
      },
    },
  };
};

// public_url as / breaks the link component -- assuming that CRA did something
// to prevent that, idk
const publicUrl = (process.env.PUBLIC_URL || '') === '/' ? undefined : process.env.PUBLIC_URL;

// https://vitejs.dev/config/
export default defineConfig(({ mode }) => ({
  base: publicUrl,
  build: {
    commonjsOptions: {
      include: [/node_modules/, /notebook/],
    },
    outDir: 'build',
    rollupOptions: {
      output: {
        manualChunks: (id) => {
          if (id.includes('node_modules')) {
            return 'vendor';
          }
        },
      },
    },
    sourcemap: mode === 'production',
  },
  css: {
    modules: {
      generateScopedName: (name, filename) => {
        const basename = path.basename(filename).split('.')[0];
        const hashable = `${basename}_${name}`;
        const hash = crypto.createHash('sha256').update(filename).digest('hex').substring(0, 5);

        return `${hashable}_${hash}`;
      },
    },
    preprocessorOptions: {
      scss: {
        additionalData: fs.readFileSync('./src/shared/styles/global.scss'),
      },
    },
  },
  define: {
    'process.env.IS_DEV': JSON.stringify(mode === 'development'),
    'process.env.PUBLIC_URL': JSON.stringify(mode !== 'test' && publicUrl || ''),
    'process.env.SERVER_ADDRESS': JSON.stringify(process.env.SERVER_ADDRESS),
<<<<<<< HEAD
    'process.env.VERSION': '"0.20.2-dev0"',
=======
    'process.env.VERSION': '"0.21.1-dev0"',
>>>>>>> 3f8bfee8
  },
  optimizeDeps: {
    include: ['notebook'],
  },
  plugins: [
    tsconfigPaths(),
    react(),
    portableFetchFix(),
    publicUrlBaseHref(),
    (mode !== 'test' && checker({
      typescript: true,
    })),
    cspHtml({
      cspRules: {
        'frame-src': ["'self'", 'netlify.determined.ai'],
        'object-src': ["'none'"],
        'script-src': ["'self'", 'cdn.segment.com'],
        'style-src': ["'self'", "'unsafe-inline'"],
      },
      hashEnabled: {
        'script-src': true,
        'style-src': false,
      },
    }),
  ],
  resolve: {
    alias: {
      // needed for react-dnd
      'react/jsx-runtime.js': 'react/jsx-runtime',
    },
  },
  server: {
    open: true,
    port: 3000,
    proxy: {
      '/api': { target: webpackProxyUrl },
      '/proxy': { target: webpackProxyUrl },
    },
    strictPort: true,
  },
  test: {
    environment: 'jsdom',
    globals: true,
    setupFiles: ['./src/setupTests.ts'],
    css: {
      modules: {
        classNameStrategy: 'non-scoped'
      }
    },
    deps: {
      // necessary to fix react-dnd jsx runtime issue
      registerNodeLoader: true
    },
  },
}));<|MERGE_RESOLUTION|>--- conflicted
+++ resolved
@@ -99,11 +99,7 @@
     'process.env.IS_DEV': JSON.stringify(mode === 'development'),
     'process.env.PUBLIC_URL': JSON.stringify(mode !== 'test' && publicUrl || ''),
     'process.env.SERVER_ADDRESS': JSON.stringify(process.env.SERVER_ADDRESS),
-<<<<<<< HEAD
-    'process.env.VERSION': '"0.20.2-dev0"',
-=======
     'process.env.VERSION': '"0.21.1-dev0"',
->>>>>>> 3f8bfee8
   },
   optimizeDeps: {
     include: ['notebook'],
